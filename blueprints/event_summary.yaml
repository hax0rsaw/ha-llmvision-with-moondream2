blueprint:
  name: AI Event Summary (LLM Vision v1.3.1)
  author: valentinfrlch
  description: >
    AI-powered security event summaries for frigate or camera entities.
    Sends a notification with a preview to your phone that is updated dynamically when the AI summary is available.
  domain: automation
  source_url: https://github.com/valentinfrlch/ha-llmvision/blob/main/blueprints/event_summary.yaml
  input:
    mode:
      name: Mode
      description: Select the mode to use
      selector:
        select:
          options:
            - 'Frigate'
            - 'Camera'
    important:
      name: Important (Beta)
      description: >
        Use AI to classify events into 'critical', 'normal' and 'low'.
        Notifications will only be sent when an event is classified as at least 'normal'.
        For critical events, the notification will be delivered even if 'Do not disturb' is on.
        Use with caution: AI can make mistakes.
      default: false
      selector:
        boolean:
    remember:
      name: Remember
      description: Remember this event so you can ask about it later. Event Calendar needs to be configured. If 'important' is set to true, only events classified as 'normal' or higher will be remembered.
      default: false
      selector:
        boolean:
    notify_device:
      name: Notify Device
      description: The devices to send the notification to. Multiple devices may be used. Only works with Home Assistant mobile app.
      default: []
      selector:
        device:
          multiple: true
          filter:
            integration: mobile_app
    camera_entities:
      name: Camera Entities
      description: >-
        (Camera and Frigate mode)

        List of camera entities to monitor
      default: []
      selector:
        entity:
          multiple: true
          filter:
            domain: camera
    object_type:
      name: Included Object Type(s)
      description: >-
        (Frigate mode only)

        Only run if frigate labels the object as one of these. (person, dog, bird, etc)
      default: []
      selector:
        text:
          multiline: false
          multiple: true
    trigger_state:
      name: Trigger State
      description: >-
        (Camera mode only)

        Trigger the automation when your cameras change to this state.
      default: 'recording'
      selector:
        text:
          multiline: false
    motion_sensors:
      name: Motion Sensor
      description: >-
        (Camera mode only)

        Set if your cameras don't change state. Use the same order used for camera entities.
      default: []
      selector:
        entity:
          multiple: true
          filter:
            domain: binary_sensor
    preview_mode:
      name: Preview Mode
      description: >-
        (Camera mode only)

        Choose between a live preview or a snapshot of the event
      default: 'Live Preview'
      selector:
        select:
          options:
            - 'Live Preview'
            - 'Snapshot'
    cooldown:
      name: Cooldown
      description: Time in minutes to wait before running again. Recommended for busy areas.
      default: 10
      selector:
        number:
          min: 0
          max: 60
    tap_navigate:
      name: Tap Navigate
      description: >-
        Path to navigate to when notification is opened (e.g. /lovelace/cameras).

        To have use the same input which was sent to the ai engine, use
          `{{video if video != '''' else image}}`
      default: "/lovelace/0"
      selector:
        text:
          multiline: false
    duration:
      name: Duration
      description: >-
        (Camera mode only)

        How long to record before analyzing (in seconds)
      default: 5
      selector:
        number:
          min: 1
          max: 60
    max_frames:
      name: Max Frames
      description: >-
        (Camera and Frigate mode)

        How many frames to analyze. Picks frames with the most movement.
      default: 3
      selector:
        number:
          min: 1
          max: 60
    provider:
      name: Provider
      description: Provider to use for analysis. See docs for additional information.
      selector:
        config_entry:
          integration: llmvision
    model:
      name: Model
      description: Model to use for the video_analyzer action. Leave blank to automatically detect the best model.
      default: "gpt-4o-mini"
      selector:
        text:
          multiline: false
    message:
      name: Prompt
      description: Model prompt for the video_analyzer action
      default: "Summarize what's happening in the camera feed (one sentence max). Don't describe the scene! If there is a person, describe what they're doing and what they look like. If they look like a courier mention that! If nothing is happening, say so."
      selector:
        text:
          multiline: true
    target_width:
      name: Target Width
      description: Downscale images (uses less tokens and speeds up processing)
      default: 1280
      selector:
        number:
          min: 512
          max: 3840
    max_tokens:
      name: Maximum Tokens
      description: Maximum number of tokens to generate. Use this to control the length of the summaries.
      default: 20
      selector:
        number:
          min: 1
          max: 100
    detail:
      name: Detail
      description: Detail parameter (OpenAI only)
      default: 'low'
      selector:
        select:
          options:
            - 'high'
            - 'low'
    temperature:
      name: Temperature
      description: Randomness. Lower is more accurate, higher is more creative.
      default: 0.1
      selector:
        number:
          min: 0.1
          max: 1.0
          step: 0.1

variables:
  important: !input important
  cooldown: !input cooldown
  mode: !input mode
  preview_mode: !input preview_mode
  notify_devices: !input notify_device
  device_name_map: >
    {% set ns = namespace(device_names=[]) %}
    {% for device_id in notify_devices %}
      {% set device_name = device_attr(device_id, "name") %}
      {% set sanitized_name = "mobile_app_" + device_name | lower | regex_replace("[' -]", "_") | regex_replace("[^a-z0-9_]", "")  %}
      {% set ns.device_names = ns.device_names + [sanitized_name] %}
    {% endfor %}
    {{ ns.device_names }}
  camera_entities_list: !input camera_entities
  object_types_list: !input object_type
  motion_sensors_list: !input motion_sensors
  camera_entity: >
    {% if mode == 'Camera' %}
      {% if motion_sensors_list and not "camera" in trigger.entity_id %}
        {% set index = motion_sensors_list.index(trigger.entity_id) %}
        {{ camera_entities_list[index] }}
      {% else %}
        {{ trigger.entity_id }}
      {% endif %}
    {% else %}
      {{ trigger.payload_json['after']['camera'] }}
    {% endif %}
  tag: >
    {% if mode == 'Frigate' %}
      {{ trigger.payload_json['after']['camera'] + int(as_timestamp(now()))|string }}
    {% else %}
      {{ camera_entity + int(as_timestamp(now()))|string }}
    {% endif %}
  group: >
    {% if mode == 'Frigate' %}
      {{ trigger.payload_json['after']['camera'] }}
    {% else %}
      {{ camera_entity }}
    {% endif %}
  label: >
    {% if mode == 'Frigate' %}
      {{ trigger.payload_json['after']['label']|capitalize }} seen
    {% else %}
      Motion detected
    {% endif %}
  camera: >
    {% if mode == 'Frigate' %}
      {{ trigger.payload_json['after']['camera'].replace('_', ' ')|capitalize }}
    {% else %}
      {{ camera_entity.replace("camera.", "").replace("_", " ")|capitalize }}
    {% endif %}
  video: >
    {% if mode == 'Frigate' %}
      /api/frigate/notifications/{{ trigger.payload_json['after']['id'] }}/clip.mp4
    {% else %} {% endif %}
  image: >
    {% if mode == 'Frigate' %}
      ''
    {% else %}
      {% if preview_mode == 'Live Preview' %}
        {{ '/api/camera_proxy/' + camera_entity }}
      {% else %}
        /local/llmvision/{{camera_entity.replace("camera.", "")}}_0.jpg
      {% endif %}
    {% endif %}
  importance_prompt: >
    Your job is to classify security events based on cctv footage. Your options: "passive" if an event seems unimportant, "time-sensitive" if important and "critical" for suspicious events.
    Use "critical" only for possible burglaries and similar events. "time-sensitive" could be a courier at the front door or an event of similar importance.
    Reply with these replies exactly.

max_exceeded: silent

mode: single

trigger:
  - platform: mqtt
    topic: "frigate/events"
    id: frigate_trigger
  - platform: 'state'
    entity_id: !input camera_entities
    to: !input trigger_state
    id: 'camera_trigger'
  - platform: 'state'
    entity_id: !input motion_sensors
    to: 'on'
    id: 'motion_sensor_trigger'

condition:
  - condition: template
    value_template: >
      {% if mode == 'Frigate' %}
        {{ trigger.payload_json["type"] == "end"
           and ('camera.' + trigger.payload_json['after']['camera']|lower) in camera_entities_list
           and ((object_types_list|length) == 0 or ((trigger.payload_json['after']['label']|lower) in object_types_list))
        }}
<<<<<<< HEAD
=======
      {%else%}
        true
>>>>>>> d7335e04
      {% endif %}


action:
  - choose:
      - conditions:
          - condition: template
            value_template: "{{ important }}"
        sequence:
          - alias: "Decide Important"
            choose:
              - conditions:
                  - condition: template
                    value_template: "{{ mode == 'Frigate'}}"
                sequence:
                  - action: llmvision.image_analyzer
                    data:
                      image_entity: "{{ ['camera.' + trigger.payload_json['after']['camera']|lower] }}"
                      provider: !input provider
                      model: !input model
                      message: "{{importance_prompt}}"
                      include_filename: true
                      target_width: 1280
                      detail: low
                      max_tokens: 3
                      temperature: 0.1
                    response_variable: importance
              - conditions:
                  - condition: template
                    value_template: "{{ mode == 'Camera' }}"
                sequence:
                  - action: llmvision.image_analyzer
                    data:
                      image_entity: "{{[camera_entity]}}"
                      provider: !input provider
                      model: !input model
                      message: "{{importance_prompt}}"
                      include_filename: true
                      target_width: 1280
                      detail: low
                      max_tokens: 3
                      temperature: 0.1
                    response_variable: importance

  # Cancel automation if event not deemed important
  - choose:
      - conditions:
          - condition: template
            value_template: "{{ importance is defined and importance.response_text|lower == 'passive' }}"
        sequence:
          - stop: "Event is not important"

  - choose:
      - conditions:
          - condition: template
            value_template: "{{ image != '' or video != '' }}"
        sequence:
          - alias: "Send instant notification to notify devices"
            repeat:
              for_each: "{{device_name_map}}"
              sequence:
                - action: "notify.{{ repeat.item }}"
                  data:
                    title: "{{ label }}"
                    message: "{{camera}}"
                    data:
                      video: "{{video if video != '' else None}}"
                      image: "{{image if image != '' else None}}"
                      entity_id: "{{camera_entity if mode=='Camera' and preview_mode=='Live Preview'}}"
                      url: !input tap_navigate #iOS
                      clickAction: !input tap_navigate #Android
                      tag: "{{tag}}"
                      group: "{{group}}"
                      interruption-level: "{{importance.response_text|lower if importance is defined else 'active'}}"

  - alias: "Analyze event"
    choose:
      - conditions:
          - condition: template
            value_template: "{{ mode == 'Frigate' }}"
        sequence:
          - action: llmvision.video_analyzer
            data:
              event_id: "{{ trigger.payload_json['after']['id'] }}"
              provider: !input provider
              model: !input model
              message: !input message
              remember: !input remember
              include_filename: true
              max_frames: !input max_frames
              target_width: !input target_width
              detail: !input detail
              max_tokens: !input max_tokens
              temperature: !input temperature
            response_variable: response
      - conditions:
          - condition: template
            value_template: "{{ mode == 'Camera' }}"
        sequence:
          - action: llmvision.stream_analyzer
            data:
              image_entity: "{{[camera_entity]}}"
              duration: !input duration
              provider: !input provider
              model: !input model
              message: !input message
              remember: !input remember
              include_filename: true
              max_frames: !input max_frames
              target_width: !input target_width
              detail: !input detail
              max_tokens: !input max_tokens
              temperature: !input temperature
              expose_images: "{{true if preview_mode == 'Snapshot'}}"
            response_variable: response


  - choose:
        - conditions:
            - condition: template
              value_template: "{{ image != '' or video != '' }}"
          sequence:
            - alias: "Send instant notification to notify devices"
              repeat:
                for_each: "{{device_name_map}}"
                sequence:
                  - action: "notify.{{ repeat.item }}"
                    data:
                      title: "{{ label }}"
                      message: "{{response.response_text}}"
                      data:
                        video: "{{video if video != '' else None}}"
                        image: "{{image if image != '' else None}}"
                        entity_id: "{{camera_entity if mode=='Camera' and preview_mode=='Live Preview'}}"
                        url: !input tap_navigate #iOS
                        clickAction: !input tap_navigate #Android
                        tag: "{{tag}}"
                        group: "{{group}}"
                        interruption-level: passive

<<<<<<< HEAD
- delay: '00:{{cooldown|int}}:00'
=======
  - delay: '00:{{cooldown|int}}:00'
>>>>>>> d7335e04
<|MERGE_RESOLUTION|>--- conflicted
+++ resolved
@@ -289,11 +289,8 @@
            and ('camera.' + trigger.payload_json['after']['camera']|lower) in camera_entities_list
            and ((object_types_list|length) == 0 or ((trigger.payload_json['after']['label']|lower) in object_types_list))
         }}
-<<<<<<< HEAD
-=======
       {%else%}
         true
->>>>>>> d7335e04
       {% endif %}
 
 
@@ -434,8 +431,4 @@
                         group: "{{group}}"
                         interruption-level: passive
 
-<<<<<<< HEAD
-- delay: '00:{{cooldown|int}}:00'
-=======
-  - delay: '00:{{cooldown|int}}:00'
->>>>>>> d7335e04
+  - delay: '00:{{cooldown|int}}:00'