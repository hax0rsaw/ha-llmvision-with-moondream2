--- conflicted
+++ resolved
@@ -294,11 +294,7 @@
                     raise ServiceValidationError(f"Error: {e}")
         return self.client
 
-<<<<<<< HEAD
-    async def add_videos(self, video_paths, event_ids, max_frames, target_width, include_filename, expose_images, expose_images_persist):
-=======
-    async def add_videos(self, video_paths, event_ids, max_frames, target_width, include_filename, expose_images, frigate_retry_attempts, frigate_retry_seconds):
->>>>>>> d7335e04
+    async def add_videos(self, video_paths, event_ids, max_frames, target_width, include_filename, expose_images, expose_images_persist, frigate_retry_attempts, frigate_retry_seconds):
         """Wrapper for client.add_frame for videos"""
         tmp_clips_dir = f"/config/custom_components/{DOMAIN}/tmp_clips"
         tmp_frames_dir = f"/config/custom_components/{DOMAIN}/tmp_frames"
